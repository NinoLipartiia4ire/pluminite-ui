--- conflicted
+++ resolved
@@ -1,5 +1,6 @@
 import React, { useCallback } from 'react';
 import PropTypes from 'prop-types';
+import { transactions, utils } from 'near-api-js';
 
 import { initialNftContractState } from './reducer';
 
@@ -8,20 +9,18 @@
 import { ReactChildrenTypeRequired } from '../../types/ReactChildrenTypes';
 import APP from "../../constants/app";
 
-<<<<<<< HEAD
-import { APP } from '../../constants';
-=======
 const {
   format: { parseNearAmount },
 } = utils;
 
 const GAS = '300000000000000';
 const GAS_HALF = '150000000000000';
->>>>>>> a816a109
 
 export const NftContractContext = React.createContext(initialNftContractState);
 
 export const NftContractContextProvider = ({ nftContract, children }) => {
+  const deposit = parseNearAmount('0.1');
+
   const getGem = useCallback(async (id) => nftContract.nft_token({ token_id: id }), [nftContract]);
 
   const getGems = useCallback(
@@ -51,8 +50,6 @@
     [nftContract]
   );
 
-<<<<<<< HEAD
-=======
   const mintGem = useCallback(
     async (nft) => {
 
@@ -110,7 +107,6 @@
     [nftContract]
   );
 
->>>>>>> a816a109
   const listForSale = useCallback(
     async (gemId) => {
       await nftContract.nft_approve(
@@ -118,8 +114,8 @@
           token_id: gemId,
           account_id: getMarketContractName(nftContract.contractId),
         },
-        APP.PREPAID_GAS_LIMIT,
-        APP.DEPOSIT_DEFAULT
+        GAS,
+        deposit
       );
     },
     [nftContract]
@@ -156,6 +152,7 @@
     getGems,
     getGemsForOwner,
     getGemsBatch,
+    mintGem,
     listForSale,
     setProfile,
     getProfile
