--- conflicted
+++ resolved
@@ -1,11 +1,8 @@
 import React, {useContext, useEffect, useState} from 'react';
 import {Switch, Route, useRouteMatch, Redirect} from 'react-router-dom';
 import styled from 'styled-components';
-<<<<<<< HEAD
+import pinataSDK from '@pinata/sdk';
 import Big from 'big.js';
-=======
-import pinataSDK from '@pinata/sdk';
->>>>>>> a816a109
 
 import {MarketContractContext} from '../../../contexts';
 
@@ -24,17 +21,10 @@
 
 
 export default function Mint() {
-<<<<<<< HEAD
   const match = useRouteMatch();
   const [nft, setNft] = useState({ conditions: {} });
   const [isMintAllowed, setIsMintAllowed] = useState(null);
   const { getStoragePaid, getSalesSupplyForOwner, marketContract, minStorage } = useContext(MarketContractContext);
-=======
-    const match = useRouteMatch();
-    const [nft, setNft] = useState({conditions: {}});
-    const [isMintAllowed, setIsMintAllowed] = useState(null);
-    const {getStoragePaid, marketContract} = useContext(MarketContractContext);
->>>>>>> a816a109
 
     const UploadFile = async (reader) => {
         const pinata = pinataSDK(APP.PINATA_API_KEY, APP.PINATA_API_SECRET);
@@ -43,7 +33,17 @@
             file: reader.result
         };
 
-<<<<<<< HEAD
+        pinata.pinJSONToIPFS(data, metadata).then((result) => {
+            setNftField('artDataUrl', result.IpfsHash);
+        }).catch((err) => {
+            console.error(err);
+        });
+    }
+
+    const setNftField = async (field, value) => {
+        setNft((nftOld) => ({...nftOld, [field]: value}));
+    };
+
   useEffect(() => {
     (async () => {
       if (minStorage) {
@@ -60,25 +60,6 @@
       }
     })();
   }, [minStorage]);
-=======
-        pinata.pinJSONToIPFS(data, metadata).then((result) => {
-            setNftField('artDataUrl', result.IpfsHash);
-        }).catch((err) => {
-            console.error(err);
-        });
-    }
->>>>>>> a816a109
-
-    const setNftField = async (field, value) => {
-        setNft((nftOld) => ({...nftOld, [field]: value}));
-    };
-
-    useEffect(() => {
-        (async () => {
-            const storagePaid = await getStoragePaid(marketContract.account.accountId);
-            setIsMintAllowed(!!+storagePaid);
-        })();
-    }, []);
 
     if (isMintAllowed === false) {
         return (
