{
  "name": "pluminite-ui",
  "version": "0.1.0",
  "license": "UNLICENSED",
  "scripts": {
    "build": "npm run build:contract && npm run build:web",
    "build:contract": "node contract/compile.js",
    "build:contract:debug": "node contract/compile.js --debug",
    "build:web": "parcel build src/index.html --public-url ./",
    "dev:deploy:contract": "near dev-deploy",
    "deploy:contract": "near deploy",
    "deploy:pages": "gh-pages -d dist/",
    "deploy": "npm run build && npm run deploy:contract && npm run deploy:pages",
    "prestart": "npm run build:contract:debug && npm run dev:deploy:contract",
    "start": "echo The app is starting! It will automatically open in your browser when ready && env-cmd -f ./neardev/dev-account.env parcel src/index.html --open",
    "dev": "nodemon --watch contract/src -e rs --exec \"npm run start\"",
    "test": "npm run build:contract:debug && cd contract && cargo test -- --nocapture && cd .. && jest test --runInBand"
  },
  "devDependencies": {
    "@babel/core": "~7.14.0",
    "@babel/preset-env": "~7.14.1",
    "@babel/preset-react": "~7.13.13",
    "babel-jest": "^26.6.3",
    "env-cmd": "~10.1.0",
    "eslint": "^7.25.0",
    "eslint-config-airbnb": "^18.2.1",
    "eslint-config-prettier": "^8.3.0",
    "eslint-plugin-import": "^2.22.1",
    "eslint-plugin-jest": "^24.3.6",
    "eslint-plugin-jsx": "^0.1.0",
    "eslint-plugin-prettier": "^3.4.0",
    "eslint-plugin-react": "^7.23.2",
    "eslint-plugin-react-hooks": "^4.2.0",
    "gh-pages": "~3.1.0",
    "jest": "~26.6.3",
    "jest-environment-node": "~26.6.2",
    "near-cli": "~1.6.0",
    "nodemon": "~2.0.7",
    "parcel-bundler": "~1.12.5",
    "prettier": "^2.2.1",
    "react-test-renderer": "~17.0.2",
    "shelljs": "~0.8.4"
  },
  "dependencies": {
<<<<<<< HEAD
    "big.js": "^6.1.1",
=======
    "@pinata/sdk": "^1.1.20",
>>>>>>> a816a109
    "classnames": "^2.3.1",
    "near-api-js": "~0.36.3",
    "node-libs-browser": "^2.2.1",
    "prop-types": "^15.7.2",
    "react": ">= 17.0.2",
    "react-dom": ">= 17.0.2",
    "react-dropzone": "^11.3.2",
    "react-is": ">= 17.0.2",
    "react-query": "^3.16.0",
    "react-router-dom": "^5.2.0",
    "react-toastify": "^7.0.4",
    "regenerator-runtime": "~0.13.7",
    "styled-components": "^5.3.0"
  },
  "resolutions": {
    "@babel/preset-env": "7.14.1"
  },
  "jest": {
    "moduleNameMapper": {
      "\\.(jpg|ico|jpeg|png|gif|eot|otf|webp|svg|ttf|woff|woff2|mp4|webm|wav|mp3|m4a|aac|oga)$": "<rootDir>/src/__mocks__/fileMock.js",
      "\\.(css|less)$": "<rootDir>/src/__mocks__/fileMock.js"
    },
    "setupFiles": [
      "<rootDir>/src/jest.init.js"
    ],
    "testEnvironment": "near-cli/test_environment",
    "testPathIgnorePatterns": [
      "<rootDir>/contract/",
      "<rootDir>/node_modules/"
    ]
  },
  "browserslist": {
    "production": [
      ">0.2%",
      "not dead",
      "not op_mini all"
    ],
    "development": [
      "last 1 chrome version",
      "last 1 firefox version",
      "last 1 safari version"
    ]
  }
}<|MERGE_RESOLUTION|>--- conflicted
+++ resolved
@@ -42,11 +42,8 @@
     "shelljs": "~0.8.4"
   },
   "dependencies": {
-<<<<<<< HEAD
+    "@pinata/sdk": "^1.1.20",
     "big.js": "^6.1.1",
-=======
-    "@pinata/sdk": "^1.1.20",
->>>>>>> a816a109
     "classnames": "^2.3.1",
     "near-api-js": "~0.36.3",
     "node-libs-browser": "^2.2.1",
